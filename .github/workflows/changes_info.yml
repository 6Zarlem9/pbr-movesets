--- conflicted
+++ resolved
@@ -21,15 +21,10 @@
       - name: install python dependencies
         run: |
           python -m pip install --upgrade pip
-<<<<<<< HEAD
-=======
-          # not using a requirements.txt file on purpose. See the security notice at the top of the file.
->>>>>>> 335b841b
           python -m pip install pyyaml git+https://github.com/TwitchPlaysPokemon/pokecat.git
       - id: files
         uses: mmagician/get-changed-files@v2
         with:
-<<<<<<< HEAD
           format: 'json'
       - env:
           CHANGED_FILES_JSON: ${{ steps.files.outputs.added_modified }}
@@ -38,17 +33,6 @@
           echo "| file | set | species | hp | atk | def | spe | spA | spD |" >> _sets_comments.md
           echo "| --- | --- | --- | --- | --- | --- | --- | --- | --- |" >> _sets_comments.md
           jq -rc '.[]' <<<"$CHANGED_FILES_JSON" | while read changed_file; do
-=======
-          format: 'csv'
-      - run: |
-          echo -e "Stats:\n" > _sets_comments.md
-          echo "| file | set | species | hp | atk | def | spe | spA | spD |" >> _sets_comments.md
-          echo "| --- | --- | --- | --- | --- | --- | --- | --- | --- |" >> _sets_comments.md
-          any_changed=false
-          # see https://github.com/jitterbit/get-changed-files#get-all-added-and-modified-files-as-csv
-          mapfile -d ',' -t changed_files < <(printf '%s,' '${{ steps.files.outputs.added_modified }}')
-          for changed_file in "${changed_files[@]}"; do
->>>>>>> 335b841b
             file_count=$(find pokesets/ -name "$changed_file" | wc -l)
             if [[ $changed_file == pokesets/* && ( $changed_file == *.yaml || $changed_file == *.yml ) ]]; then
               echo "$changed_file is a pokeset"
@@ -68,12 +52,7 @@
             echo "Sets changed. Here's the full output:"
             cat _sets_comments.md
           fi
-<<<<<<< HEAD
       - uses: actions/upload-artifact@v2
-=======
-      - name: 'Add info comment'
-        uses: actions/github-script@0.3.0
->>>>>>> 335b841b
         with:
           name: Stats
           path: _sets_comments.md